[metadata]
name = openpulse
url = https://github.com/openqasm/openpulse/
author = OpenQASM Contributors
description = Reference OpenPulse AST in Python
long_description = file: README.md
long_description_content_type = text/markdown; variant=GFM
license = Apache 2.0 Software License
license_files =
    LICENSE
keywords = openqasm quantum openpulse
classifiers =
    License :: OSI Approved :: Apache Software License
    Intended Audience :: Developers
    Intended Audience :: Science/Research
    Operating System :: Microsoft :: Windows
    Operating System :: MacOS
    Operating System :: POSIX :: Linux
    Programming Language :: Python :: 3 :: Only
    Topic :: Scientific/Engineering
version = attr: openpulse.__version__
python_requires = '>=3.7'

[options]
packages = find:
include_package_data = True
install_requires =
    antlr4-python3-runtime # __ANTLR_VERSIONS__
    importlib_metadata; python_version<'3.10'
<<<<<<< HEAD
    openqasm3[parser]>=1.0.0
=======
    openqasm3[parser]>=0.5,<1.0
>>>>>>> 615abd8a

[options.packages.find]
exclude = tests*

[options.extras_require]
tests =
    pytest>=6.0
    pyyaml
all =
    %(tests)s<|MERGE_RESOLUTION|>--- conflicted
+++ resolved
@@ -27,11 +27,7 @@
 install_requires =
     antlr4-python3-runtime # __ANTLR_VERSIONS__
     importlib_metadata; python_version<'3.10'
-<<<<<<< HEAD
-    openqasm3[parser]>=1.0.0
-=======
-    openqasm3[parser]>=0.5,<1.0
->>>>>>> 615abd8a
+    openqasm3[parser]>=1.0.0,<2.0
 
 [options.packages.find]
 exclude = tests*
